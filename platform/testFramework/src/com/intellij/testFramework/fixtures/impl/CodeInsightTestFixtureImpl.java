--- conflicted
+++ resolved
@@ -1201,13 +1201,8 @@
       VirtualFile tempDir = myTempDirFixture.getFile("");
       PlatformTestCase.synchronizeTempDirVfs(tempDir);
 
-<<<<<<< HEAD
         myPsiManager = (PsiManagerImpl)PsiManager.getInstance(getProject());
         InspectionsKt.configureInspections(LocalInspectionTool.EMPTY_ARRAY, getProject(), getTestRootDisposable());
-=======
-      myPsiManager = (PsiManagerImpl)PsiManager.getInstance(getProject());
-      configureInspections(LocalInspectionTool.EMPTY_ARRAY, getProject(), Collections.emptyList(), getTestRootDisposable());
->>>>>>> e9cff310
 
       DaemonCodeAnalyzerImpl daemonCodeAnalyzer = (DaemonCodeAnalyzerImpl)DaemonCodeAnalyzer.getInstance(getProject());
       daemonCodeAnalyzer.prepareForTest();
