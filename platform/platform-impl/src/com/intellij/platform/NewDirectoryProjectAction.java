/*
 * Copyright 2000-2009 JetBrains s.r.o.
 *
 * Licensed under the Apache License, Version 2.0 (the "License");
 * you may not use this file except in compliance with the License.
 * You may obtain a copy of the License at
 *
 * http://www.apache.org/licenses/LICENSE-2.0
 *
 * Unless required by applicable law or agreed to in writing, software
 * distributed under the License is distributed on an "AS IS" BASIS,
 * WITHOUT WARRANTIES OR CONDITIONS OF ANY KIND, either express or implied.
 * See the License for the specific language governing permissions and
 * limitations under the License.
 */
package com.intellij.platform;

import com.intellij.ide.GeneralSettings;
import com.intellij.internal.statistic.UsageTrigger;
import com.intellij.internal.statistic.beans.ConvertUsagesUtil;
import com.intellij.openapi.actionSystem.AnAction;
import com.intellij.openapi.actionSystem.AnActionEvent;
import com.intellij.openapi.actionSystem.PlatformDataKeys;
import com.intellij.openapi.application.ApplicationManager;
import com.intellij.openapi.module.Module;
import com.intellij.openapi.progress.ProcessCanceledException;
import com.intellij.openapi.project.DumbAware;
import com.intellij.openapi.project.Project;
import com.intellij.openapi.ui.DialogWrapper;
import com.intellij.openapi.ui.Messages;
import com.intellij.openapi.util.Computable;
import com.intellij.openapi.vfs.LocalFileSystem;
import com.intellij.openapi.vfs.VirtualFile;
import com.intellij.projectImport.ProjectOpenedCallback;
import org.jetbrains.annotations.Nullable;

import java.io.File;

/**
 * @author yole
 */
public class NewDirectoryProjectAction extends AnAction implements DumbAware {
  public void actionPerformed(final AnActionEvent e) {
    Project project = e.getData(PlatformDataKeys.PROJECT);
    NewDirectoryProjectDialog dlg = new NewDirectoryProjectDialog(project);
    dlg.show();
    if (dlg.getExitCode() != DialogWrapper.OK_EXIT_CODE) return;
    generateProject(project, dlg);
  }

  @Nullable
  protected Project generateProject(Project project, NewDirectoryProjectDialog dlg) {

    final DirectoryProjectGenerator generator = dlg.getProjectGenerator();
    final File location = new File(dlg.getNewProjectLocation());
    if (!location.exists() && !location.mkdirs()) {
      Messages.showErrorDialog(project, "Cannot create directory '" + location + "'", "Create Project");
      return null;
    }

    final VirtualFile baseDir = ApplicationManager.getApplication().runWriteAction(new Computable<VirtualFile>() {
      public VirtualFile compute() {
        return LocalFileSystem.getInstance().refreshAndFindFileByIoFile(location);
      }
    });
    baseDir.refresh(false, true);

    if (baseDir.getChildren().length > 0) {
      int rc = Messages.showYesNoDialog(project,
                                        "The directory '" + location +
                                        "' is not empty. Would you like to create a project from existing sources instead?",
                                        "Create New Project", Messages.getQuestionIcon());
      if (rc == 0) {
        return PlatformProjectOpenProcessor.getInstance().doOpenProject(baseDir, null, false);
      }
    }

<<<<<<< HEAD


=======
    String generatorName = generator == null ? "empty" : ConvertUsagesUtil.ensureProperKey(generator.getName());
    UsageTrigger.trigger("NewDirectoryProjectAction." + generatorName);
>>>>>>> 14cfbc08
    Object settings = null;
    if (generator != null) {
      try {
        settings = showSettings(generator, baseDir);
      }
      catch (ProcessCanceledException e1) {
        return null;
      }
    }
    GeneralSettings.getInstance().setLastProjectLocation(location.getParent());
    final Object finalSettings = settings;
    return PlatformProjectOpenProcessor.doOpenProject(baseDir, null, false, -1, new ProjectOpenedCallback() {
      @Override
      public void projectOpened(Project project, Module module) {
        if (generator != null) {
          generator.generateProject(project, baseDir, finalSettings, module);
        }
      }
    }, false);
  }

  protected Object showSettings(DirectoryProjectGenerator generator, VirtualFile baseDir) throws ProcessCanceledException {
    return generator.showGenerationSettings(baseDir);
  }

}<|MERGE_RESOLUTION|>--- conflicted
+++ resolved
@@ -16,7 +16,6 @@
 package com.intellij.platform;
 
 import com.intellij.ide.GeneralSettings;
-import com.intellij.internal.statistic.UsageTrigger;
 import com.intellij.internal.statistic.beans.ConvertUsagesUtil;
 import com.intellij.openapi.actionSystem.AnAction;
 import com.intellij.openapi.actionSystem.AnActionEvent;
@@ -32,7 +31,6 @@
 import com.intellij.openapi.vfs.LocalFileSystem;
 import com.intellij.openapi.vfs.VirtualFile;
 import com.intellij.projectImport.ProjectOpenedCallback;
-import org.jetbrains.annotations.Nullable;
 
 import java.io.File;
 
@@ -45,17 +43,11 @@
     NewDirectoryProjectDialog dlg = new NewDirectoryProjectDialog(project);
     dlg.show();
     if (dlg.getExitCode() != DialogWrapper.OK_EXIT_CODE) return;
-    generateProject(project, dlg);
-  }
-
-  @Nullable
-  protected Project generateProject(Project project, NewDirectoryProjectDialog dlg) {
-
     final DirectoryProjectGenerator generator = dlg.getProjectGenerator();
     final File location = new File(dlg.getNewProjectLocation());
     if (!location.exists() && !location.mkdirs()) {
       Messages.showErrorDialog(project, "Cannot create directory '" + location + "'", "Create Project");
-      return null;
+      return;
     }
 
     final VirtualFile baseDir = ApplicationManager.getApplication().runWriteAction(new Computable<VirtualFile>() {
@@ -68,32 +60,28 @@
     if (baseDir.getChildren().length > 0) {
       int rc = Messages.showYesNoDialog(project,
                                         "The directory '" + location +
-                                        "' is not empty. Would you like to create a project from existing sources instead?",
+                                            "' is not empty. Would you like to create a project from existing sources instead?",
                                         "Create New Project", Messages.getQuestionIcon());
       if (rc == 0) {
-        return PlatformProjectOpenProcessor.getInstance().doOpenProject(baseDir, null, false);
+        PlatformProjectOpenProcessor.getInstance().doOpenProject(baseDir, null, false);
+        return;
       }
     }
 
-<<<<<<< HEAD
-
-
-=======
     String generatorName = generator == null ? "empty" : ConvertUsagesUtil.ensureProperKey(generator.getName());
     UsageTrigger.trigger("NewDirectoryProjectAction." + generatorName);
->>>>>>> 14cfbc08
     Object settings = null;
     if (generator != null) {
       try {
-        settings = showSettings(generator, baseDir);
+        settings = generator.showGenerationSettings(baseDir);
       }
       catch (ProcessCanceledException e1) {
-        return null;
+        return;
       }
     }
     GeneralSettings.getInstance().setLastProjectLocation(location.getParent());
     final Object finalSettings = settings;
-    return PlatformProjectOpenProcessor.doOpenProject(baseDir, null, false, -1, new ProjectOpenedCallback() {
+    PlatformProjectOpenProcessor.doOpenProject(baseDir, null, false, -1, new ProjectOpenedCallback() {
       @Override
       public void projectOpened(Project project, Module module) {
         if (generator != null) {
@@ -102,9 +90,4 @@
       }
     }, false);
   }
-
-  protected Object showSettings(DirectoryProjectGenerator generator, VirtualFile baseDir) throws ProcessCanceledException {
-    return generator.showGenerationSettings(baseDir);
-  }
-
 }