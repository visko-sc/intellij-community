/*
 * Copyright 2000-2009 JetBrains s.r.o.
 *
 * Licensed under the Apache License, Version 2.0 (the "License");
 * you may not use this file except in compliance with the License.
 * You may obtain a copy of the License at
 *
 * http://www.apache.org/licenses/LICENSE-2.0
 *
 * Unless required by applicable law or agreed to in writing, software
 * distributed under the License is distributed on an "AS IS" BASIS,
 * WITHOUT WARRANTIES OR CONDITIONS OF ANY KIND, either express or implied.
 * See the License for the specific language governing permissions and
 * limitations under the License.
 */

package com.intellij.openapi.vcs.changes.conflicts;

import com.intellij.openapi.application.Application;
import com.intellij.openapi.application.ApplicationManager;
import com.intellij.openapi.editor.Document;
import com.intellij.openapi.editor.EditorFactory;
import com.intellij.openapi.editor.event.DocumentAdapter;
import com.intellij.openapi.editor.event.DocumentEvent;
import com.intellij.openapi.fileEditor.FileDocumentManager;
import com.intellij.openapi.project.Project;
import com.intellij.openapi.util.Comparing;
import com.intellij.openapi.vcs.FilePath;
import com.intellij.openapi.vcs.FileStatusManager;
import com.intellij.openapi.vcs.ZipperUpdater;
import com.intellij.openapi.vcs.changes.*;
import com.intellij.openapi.vfs.LocalFileSystem;
import com.intellij.openapi.vfs.VirtualFile;
import com.intellij.ui.EditorNotifications;
import com.intellij.util.Alarm;
import com.intellij.util.NullableFunction;
import com.intellij.util.containers.ContainerUtil;
import com.intellij.util.containers.hash.HashSet;
import com.intellij.util.containers.hash.LinkedHashMap;
import com.intellij.util.xmlb.XmlSerializer;
import org.jdom.Element;
import org.jetbrains.annotations.NotNull;

import java.util.Collection;
import java.util.List;
import java.util.Map;
import java.util.Set;

/**
 * @author Dmitry Avdeev
 */
public class ChangelistConflictTracker {

  private final Map<String, Conflict> myConflicts = new LinkedHashMap<String, Conflict>();

  private final Options myOptions = new Options();
  private final Project myProject;

  private final ChangeListManager myChangeListManager;
  private final EditorNotifications myEditorNotifications;
  private final ChangeListAdapter myChangeListListener;

  private final FileDocumentManager myDocumentManager;
  private final DocumentAdapter myDocumentListener;

  private final FileStatusManager myFileStatusManager;
  private final Set<VirtualFile> myCheckSet;
  private final Object myCheckSetLock;

  public ChangelistConflictTracker(@NotNull Project project,
                                   @NotNull ChangeListManager changeListManager,
                                   @NotNull FileStatusManager fileStatusManager,
                                   @NotNull EditorNotifications editorNotifications) {
    myProject = project;

    myChangeListManager = changeListManager;
    myEditorNotifications = editorNotifications;
    myDocumentManager = FileDocumentManager.getInstance();
    myFileStatusManager = fileStatusManager;
    myCheckSetLock = new Object();
    myCheckSet = new HashSet<VirtualFile>();

    final Application application = ApplicationManager.getApplication();
    final ZipperUpdater zipperUpdater = new ZipperUpdater(300, Alarm.ThreadToUse.SHARED_THREAD, myProject);
    final Runnable runnable = new Runnable() {
      @Override
      public void run() {
        if (application.isDisposed() || myProject.isDisposed() || !myProject.isOpen()) return;
        final Set<VirtualFile> localSet;
        synchronized (myCheckSetLock) {
          localSet = new HashSet<VirtualFile>();
          localSet.addAll(myCheckSet);
          myCheckSet.clear();
        }
        checkFiles(localSet);
      }
    };
    myDocumentListener = new DocumentAdapter() {
      @Override
      public void documentChanged(DocumentEvent e) {
        if (!myOptions.TRACKING_ENABLED) {
          return;
        }
        Document document = e.getDocument();
        final VirtualFile file = myDocumentManager.getFile(document);
        synchronized (myCheckSetLock) {
          myCheckSet.add(file);
        }
        zipperUpdater.queue(runnable);
      }
    };

    myChangeListListener = new ChangeListAdapter() {
      @Override
      public void changeListChanged(ChangeList list) {
        if (myChangeListManager.isDefaultChangeList(list)) {
          clearChanges(list.getChanges());
        }
      }

      @Override
      public void changesMoved(Collection<Change> changes, ChangeList fromList, ChangeList toList) {
        if (myChangeListManager.isDefaultChangeList(toList)) {
          clearChanges(changes);
        }
      }

      @Override
      public void changesRemoved(Collection<Change> changes, ChangeList fromList) {
        clearChanges(changes);
      }

      @Override
      public void defaultListChanged(ChangeList oldDefaultList, ChangeList newDefaultList) {
        clearChanges(newDefaultList.getChanges());
      }
    };
  }

  private void checkFiles(final Collection<VirtualFile> files) {
    myChangeListManager.invokeAfterUpdate(new Runnable() {
      public void run() {
        final LocalChangeList list = myChangeListManager.getDefaultChangeList();
        for (VirtualFile file : files) {
          checkOneFile(file, list);
        }
      }
    }, InvokeAfterUpdateMode.SILENT, null, null);
  }

  private void checkOneFile(VirtualFile file, LocalChangeList defaultList) {
<<<<<<< HEAD
    if (file == null) return;
    final LocalChangeList changeList = myChangeListManager.getChangeList(file);
    if (Comparing.equal(changeList, defaultList) || ChangesUtil.isInternalOperation(file)) {
=======
    if (file == null || Comparing.equal(myChangeListManager.getChangeList(file), defaultList) || ChangesUtil.isInternalOperation(file)) {
>>>>>>> 86991460
      return;
    }

    String path = file.getPath();
    Conflict conflict = myConflicts.get(path);
    boolean newConflict = false;
    if (conflict == null) {
      conflict = new Conflict();
      myConflicts.put(path, conflict);
      newConflict = true;
    }
    conflict.timestamp = System.currentTimeMillis();
    conflict.changelistId = defaultList.getId();

    if (newConflict && myOptions.HIGHLIGHT_CONFLICTS) {
      myFileStatusManager.fileStatusChanged(file);
      myEditorNotifications.updateNotifications(file);
    }
  }

  public boolean isWritingAllowed(@NotNull VirtualFile file) {
    if (isFromActiveChangelist(file)) return true;
    Conflict conflict = myConflicts.get(file.getPath());
    return conflict != null && conflict.ignored;
  }

  public boolean isFromActiveChangelist(VirtualFile file) {
    LocalChangeList changeList = myChangeListManager.getChangeList(file);
    return changeList == null || myChangeListManager.isDefaultChangeList(changeList);
  }

  private void clearChanges(Collection<Change> changes) {
    for (Change change : changes) {
      ContentRevision revision = change.getAfterRevision();
      if (revision != null) {
        FilePath filePath = revision.getFile();
        String path = filePath.getPath();
        final Conflict wasRemoved = myConflicts.remove(path);
        final VirtualFile file = filePath.getVirtualFile();
        if (wasRemoved != null && file != null) {
          myEditorNotifications.updateNotifications(file);
          // we need to update status
          myFileStatusManager.fileStatusChanged(file);
        }
      }
    }
  }

  public void startTracking() {
    myChangeListManager.addChangeListListener(myChangeListListener);
    EditorFactory.getInstance().getEventMulticaster().addDocumentListener(myDocumentListener, myProject);
  }

  public void stopTracking() {
    myChangeListManager.removeChangeListListener(myChangeListListener);
  }

  public void saveState(Element to) {
    for (Map.Entry<String,Conflict> entry : myConflicts.entrySet()) {
      Element fileElement = new Element("file");
      fileElement.setAttribute("path", entry.getKey());
      String id = entry.getValue().changelistId;
      if (id != null) {
        fileElement.setAttribute("changelist", id);
      }
      fileElement.setAttribute("time", Long.toString(entry.getValue().timestamp));
      fileElement.setAttribute("ignored", Boolean.toString(entry.getValue().ignored));
      to.addContent(fileElement);
    }
    XmlSerializer.serializeInto(myOptions, to);
  }

  public void loadState(Element from) {
    myConflicts.clear();
    List files = from.getChildren("file");
    for (Object file : files) {
      Element element = (Element)file;
      String path = element.getAttributeValue("path");
      if (path != null) {
        Conflict conflict = new Conflict();
        conflict.changelistId = element.getAttributeValue("changelist");
        try {
          conflict.timestamp = Long.parseLong(element.getAttributeValue("time"));
        }
        catch (NumberFormatException e) {
          // do nothing
        }
        conflict.ignored = Boolean.parseBoolean(element.getAttributeValue("ignored"));
        myConflicts.put(path, conflict);
      }
    }
    XmlSerializer.deserializeInto(myOptions, from);
  }

  public void optionsChanged() {
    for (Map.Entry<String, Conflict> entry : myConflicts.entrySet()) {
      VirtualFile file = LocalFileSystem.getInstance().findFileByPath(entry.getKey());
      if (file != null) {
        myFileStatusManager.fileStatusChanged(file);
        myEditorNotifications.updateNotifications(file);
      }
    }
  }

  public Map<String, Conflict> getConflicts() {
    return myConflicts;
  }

  public Collection<String> getIgnoredConflicts() {
    return ContainerUtil.mapNotNull(myConflicts.entrySet(), new NullableFunction<Map.Entry<String, Conflict>, String>() {
      public String fun(Map.Entry<String, Conflict> entry) {
        return entry.getValue().ignored ? entry.getKey() : null;
      }
    });
  }

  public static class Conflict {
    long timestamp;
    String changelistId;
    boolean ignored;
  }

  public boolean hasConflict(@NotNull VirtualFile file) {
    if (!myOptions.TRACKING_ENABLED) {
      return false;
    }
    String path = file.getPath();
    Conflict conflict = myConflicts.get(path);
    if (conflict != null && !conflict.ignored) {
      if (isFromActiveChangelist(file)) {
        myConflicts.remove(path);
        return false;
      }
      return true;
    }
    else {
      return false;
    }
  }

  public void ignoreConflict(@NotNull VirtualFile file, boolean ignore) {
    String path = file.getPath();
    Conflict conflict = myConflicts.get(path);
    if (conflict == null) {
      conflict = new Conflict();
      myConflicts.put(path, conflict);
    }
    conflict.ignored = ignore;
    myEditorNotifications.updateNotifications(file);
    myFileStatusManager.fileStatusChanged(file);
  }

  public Project getProject() {
    return myProject;
  }

  public ChangeListManager getChangeListManager() {
    return myChangeListManager;
  }

  public Options getOptions() {
    return myOptions;
  }

  public static class Options {
    public boolean TRACKING_ENABLED = true;
    public boolean SHOW_DIALOG = false;
    public boolean HIGHLIGHT_CONFLICTS = true;
    public boolean HIGHLIGHT_NON_ACTIVE_CHANGELIST = false;
    public ChangelistConflictResolution LAST_RESOLUTION = ChangelistConflictResolution.IGNORE;
  }

}<|MERGE_RESOLUTION|>--- conflicted
+++ resolved
@@ -149,13 +149,7 @@
   }
 
   private void checkOneFile(VirtualFile file, LocalChangeList defaultList) {
-<<<<<<< HEAD
-    if (file == null) return;
-    final LocalChangeList changeList = myChangeListManager.getChangeList(file);
-    if (Comparing.equal(changeList, defaultList) || ChangesUtil.isInternalOperation(file)) {
-=======
     if (file == null || Comparing.equal(myChangeListManager.getChangeList(file), defaultList) || ChangesUtil.isInternalOperation(file)) {
->>>>>>> 86991460
       return;
     }
 
