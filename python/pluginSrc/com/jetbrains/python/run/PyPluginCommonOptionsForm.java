package com.jetbrains.python.run;

import com.intellij.execution.configuration.EnvironmentVariablesComponent;
<<<<<<< HEAD
import com.intellij.ide.util.PropertiesComponent;
=======
import com.intellij.execution.util.PathMappingsComponent;
>>>>>>> c6236f15
import com.intellij.openapi.fileChooser.FileChooserDescriptorFactory;
import com.intellij.openapi.module.Module;
import com.intellij.openapi.project.Project;
import com.intellij.openapi.projectRoots.Sdk;
import com.intellij.openapi.projectRoots.impl.SdkListCellRenderer;
import com.intellij.openapi.roots.ModuleRootManager;
import com.intellij.openapi.roots.ProjectRootManager;
import com.intellij.openapi.roots.ui.configuration.ModulesAlphaComparator;
import com.intellij.openapi.ui.TextFieldWithBrowseButton;
import com.intellij.openapi.util.io.FileUtil;
import com.intellij.ui.CollectionComboBoxModel;
import com.intellij.ui.HideableDecorator;
import com.intellij.ui.RawCommandLineEditor;
import com.intellij.ui.components.JBLabel;
import com.intellij.util.PathMappingSettings;
import com.jetbrains.python.sdk.PreferredSdkComparator;
import com.jetbrains.python.sdk.PySdkUtil;
import com.jetbrains.python.sdk.PythonSdkType;
import org.jetbrains.annotations.NonNls;
import org.jetbrains.annotations.Nullable;

import javax.swing.*;
import java.awt.event.ActionEvent;
import java.awt.event.ActionListener;
import java.util.ArrayList;
import java.util.Collections;
import java.util.List;
import java.util.Map;

/**
 * @author yole
 */
public class PyPluginCommonOptionsForm implements AbstractPyCommonOptionsForm {
  private final Project myProject;
  private TextFieldWithBrowseButton myWorkingDirectoryTextField;
  private EnvironmentVariablesComponent myEnvsComponent;
  private RawCommandLineEditor myInterpreterOptionsTextField;
  private JComboBox myInterpreterComboBox;
  private JRadioButton myUseModuleSdkRadioButton;
  private JComboBox myModuleComboBox;
  private JPanel myMainPanel;
  private JRadioButton myUseSpecifiedSdkRadioButton;
  private JBLabel myPythonInterpreterJBLabel;
  private JBLabel myInterpreterOptionsJBLabel;
  private JBLabel myWorkingDirectoryJBLabel;
<<<<<<< HEAD
  private JPanel myHideablePanel;
=======
  private PathMappingsComponent myPathMappingsComponent;
>>>>>>> c6236f15
  private JComponent labelAnchor;
  private final HideableDecorator myDecorator;

  public PyPluginCommonOptionsForm(PyCommonOptionsFormData data) {
    // setting modules
    myProject = data.getProject();
    final List<Module> validModules = data.getValidModules();
    Collections.sort(validModules, new ModulesAlphaComparator());
    Module selection = validModules.size() > 0 ? validModules.get(0) : null;
    myModuleComboBox.setModel(new CollectionComboBoxModel(validModules, selection));
    myModuleComboBox.setRenderer(new PyModuleRenderer());

    myInterpreterComboBox.setRenderer(new SdkListCellRenderer("<Project Default>"));
    myWorkingDirectoryTextField.addBrowseFolderListener("Select Working Directory", "", data.getProject(),
                                                  FileChooserDescriptorFactory.createSingleFolderDescriptor());

    ActionListener listener = new ActionListener() {
      public void actionPerformed(ActionEvent e) {
        updateControls();
      }
    };
    myUseSpecifiedSdkRadioButton.addActionListener(listener);
    myUseModuleSdkRadioButton.addActionListener(listener);
    myInterpreterComboBox.addActionListener(listener);
    myModuleComboBox.addActionListener(listener);

    setAnchor(myEnvsComponent.getLabel());
<<<<<<< HEAD


    myDecorator = new HideableDecorator(myHideablePanel, "Environment", false) {
      @Override
      protected void on() {
        super.on();
        storeState();
      }

      @Override
      protected void off() {
        super.off();
        storeState();
      }
      private void storeState() {
        PropertiesComponent.getInstance().setValue(EXPAND_PROPERTY_KEY, String.valueOf(isExpanded()));
      }
    };
    myDecorator.setOn(PropertiesComponent.getInstance().getBoolean(EXPAND_PROPERTY_KEY, true));
    myDecorator.setContentComponent(myMainPanel);
=======
    myPathMappingsComponent.setAnchor(myEnvsComponent.getLabel());
    updateControls();
>>>>>>> c6236f15
  }

  private void updateControls() {
    myModuleComboBox.setEnabled(myUseModuleSdkRadioButton.isSelected());
    myInterpreterComboBox.setEnabled(myUseSpecifiedSdkRadioButton.isSelected());
    myPathMappingsComponent.setVisible(PySdkUtil.isRemote(getSelectedSdk()));
  }

  public JPanel getMainPanel() {
    return myHideablePanel;
  }

  @Override
  public void subscribe() {
  }

  @Override
  public void addInterpreterComboBoxActionListener(ActionListener listener) {
    myInterpreterComboBox.addActionListener(listener);
  }

  @Override
  public void removeInterpreterComboBoxActionListener(ActionListener listener) {
    myInterpreterComboBox.removeActionListener(listener);
  }

  public String getInterpreterOptions() {
    return myInterpreterOptionsTextField.getText().trim();
  }

  public void setInterpreterOptions(String interpreterOptions) {
    myInterpreterOptionsTextField.setText(interpreterOptions);
  }

  public String getWorkingDirectory() {
    return FileUtil.toSystemIndependentName(myWorkingDirectoryTextField.getText().trim());
  }

  public void setWorkingDirectory(String workingDirectory) {
    myWorkingDirectoryTextField.setText(workingDirectory == null ? "" : FileUtil.toSystemDependentName(workingDirectory));
  }

  @Nullable
  public String getSdkHome() {
    Sdk selectedSdk = (Sdk)myInterpreterComboBox.getSelectedItem();
    return selectedSdk == null ? null : selectedSdk.getHomePath();
  }

  public void setSdkHome(String sdkHome) {
    List<Sdk> sdkList = new ArrayList<Sdk>();
    sdkList.add(null);
    final List<Sdk> allSdks = PythonSdkType.getAllSdks();
    Collections.sort(allSdks, new PreferredSdkComparator());
    Sdk selection = null;
    for (Sdk sdk : allSdks) {
      String homePath = sdk.getHomePath();
      if (homePath != null && sdkHome != null && FileUtil.pathsEqual(homePath, sdkHome)) selection = sdk;
      sdkList.add(sdk);
    }

    myInterpreterComboBox.setModel(new CollectionComboBoxModel(sdkList, selection));
  }

  public Module getModule() {
    return (Module)myModuleComboBox.getSelectedItem();
  }

  public void setModule(Module module) {
    myModuleComboBox.setSelectedItem(module);
  }

  public boolean isUseModuleSdk() {
    return myUseModuleSdkRadioButton.isSelected();
  }

  public void setUseModuleSdk(boolean useModuleSdk) {
    if (useModuleSdk) {
      myUseModuleSdkRadioButton.setSelected(true);
    }
    else {
      myUseSpecifiedSdkRadioButton.setSelected(true);
    }
    updateControls();
  }

  public boolean isPassParentEnvs() {
    return myEnvsComponent.isPassParentEnvs();
  }

  public void setPassParentEnvs(boolean passParentEnvs) {
    myEnvsComponent.setPassParentEnvs(passParentEnvs);
  }

  public Map<String, String> getEnvs() {
    return myEnvsComponent.getEnvs();
  }

  public void setEnvs(Map<String, String> envs) {
    myEnvsComponent.setEnvs(envs);
  }

  @Override
  public PathMappingSettings getMappingSettings() {
    return myPathMappingsComponent.getMappingSettings();
  }

  @Override
  public void setMappingSettings(@Nullable PathMappingSettings mappingSettings) {
    myPathMappingsComponent.setMappingSettings(mappingSettings);
  }

  private Sdk getSelectedSdk() {
    if (isUseModuleSdk()) {
      Module module = getModule();
      return module == null ? null : ModuleRootManager.getInstance(module).getSdk();
    }
    Sdk sdk = (Sdk)myInterpreterComboBox.getSelectedItem();
    if (sdk == null) {
      return ProjectRootManager.getInstance(myProject).getProjectSdk();
    }
    return sdk;
  }

  @Override
  public JComponent getAnchor() {
    return labelAnchor;
  }

  @Override
  public void setAnchor(JComponent anchor) {
    labelAnchor = anchor;
    myPythonInterpreterJBLabel.setAnchor(anchor);
    myInterpreterOptionsJBLabel.setAnchor(anchor);
    myWorkingDirectoryJBLabel.setAnchor(anchor);
    myEnvsComponent.setAnchor(anchor);
  }
}<|MERGE_RESOLUTION|>--- conflicted
+++ resolved
@@ -1,11 +1,8 @@
 package com.jetbrains.python.run;
 
 import com.intellij.execution.configuration.EnvironmentVariablesComponent;
-<<<<<<< HEAD
 import com.intellij.ide.util.PropertiesComponent;
-=======
 import com.intellij.execution.util.PathMappingsComponent;
->>>>>>> c6236f15
 import com.intellij.openapi.fileChooser.FileChooserDescriptorFactory;
 import com.intellij.openapi.module.Module;
 import com.intellij.openapi.project.Project;
@@ -51,11 +48,8 @@
   private JBLabel myPythonInterpreterJBLabel;
   private JBLabel myInterpreterOptionsJBLabel;
   private JBLabel myWorkingDirectoryJBLabel;
-<<<<<<< HEAD
   private JPanel myHideablePanel;
-=======
   private PathMappingsComponent myPathMappingsComponent;
->>>>>>> c6236f15
   private JComponent labelAnchor;
   private final HideableDecorator myDecorator;
 
@@ -83,7 +77,6 @@
     myModuleComboBox.addActionListener(listener);
 
     setAnchor(myEnvsComponent.getLabel());
-<<<<<<< HEAD
 
 
     myDecorator = new HideableDecorator(myHideablePanel, "Environment", false) {
@@ -104,10 +97,8 @@
     };
     myDecorator.setOn(PropertiesComponent.getInstance().getBoolean(EXPAND_PROPERTY_KEY, true));
     myDecorator.setContentComponent(myMainPanel);
-=======
     myPathMappingsComponent.setAnchor(myEnvsComponent.getLabel());
     updateControls();
->>>>>>> c6236f15
   }
 
   private void updateControls() {
